--- conflicted
+++ resolved
@@ -158,16 +158,6 @@
         return cfg.get(key, default)
 
     def _get_cmd(self):
-<<<<<<< HEAD
-        cmd = self.inspect["Config"]["Cmd"]
-        if not cmd:
-            cmd = [ "/bin/sh" ]
-        return cmd
-
-    def _interactive(self):
-        return self.inspect["Config"]["AttachStderr"] and self.inspect["Config"]["AttachStdout"] and self.inspect["Config"]["AttachStdin"]
-
-=======
         return self._getconfig("Cmd", [ "/bin/sh" ])
         
     def _interactive(self):
@@ -175,7 +165,6 @@
                 self._getconfig("AttachStdout", False) and
                 self._getconfig("AttachStderr", False))
         
->>>>>>> daad9ae2
     def _running(self):
         if self._interactive():
             cmd = ["/usr/bin/docker", "exec", "-t", "-i", self.name]
